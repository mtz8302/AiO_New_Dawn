--- conflicted
+++ resolved
@@ -2,11 +2,7 @@
 #define VERSION_H
 
 // AiO New Dawn firmware version
-<<<<<<< HEAD
-#define FIRMWARE_VERSION "0.1.63-alpha"
-=======
 #define FIRMWARE_VERSION "0.1.66-alpha"
->>>>>>> fea87822
 
 // Teensy board type for OTA identification
 #define TEENSY_BOARD_TYPE "Teensy41"
